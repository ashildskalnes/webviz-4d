from typing import List, Tuple, Callable
from pathlib import Path
import json
import os
import numpy as np
import time

from webviz_config import WebvizPluginABC
from webviz_4d._datainput._surface import make_surface_layer, load_surface
from webviz_4d._datainput.common import (
    read_config,
    get_well_colors,
    get_update_dates,
    get_plot_label,
    get_dates,
)

from webviz_4d._datainput.well import load_all_wells
from webviz_4d._datainput._production import (
    get_well_layer_filename,
    make_new_well_layer,
)

from webviz_4d._private_plugins.surface_selector import SurfaceSelector
from webviz_4d._datainput._colormaps import load_custom_colormaps
from webviz_4d._datainput._polygons import (
    load_polygons,
    load_zone_polygons,
    get_zone_layer,
)

from webviz_4d._datainput._metadata import (
    get_map_defaults,
)

from ._webvizstore import read_csv, read_csvs, find_files, get_path
from ._callbacks import (
    set_first_map,
    set_second_map,
    set_third_map,
    change_maps_from_button,
)
from ._layout import set_layout


class SurfaceViewer4D(WebvizPluginABC):
    """### SurfaceViewer4D"""

    def __init__(
        self,
        app,
        well_data: Path = None,
        production_data: Path = None,
        polygon_data: Path = None,
        colormap_data: Path = None,
        map1_defaults: dict = None,
        map2_defaults: dict = None,
        map3_defaults: dict = None,
        map_suffix: str = ".gri",
        default_interval: str = None,
        settings_file: Path = None,
        delimiter: str = "--",
        surface_metadata_file: Path = None,
        surface_scaling_file: Path = None,
        interval_mode: str = "normal",
        selector_file: Path = None,
    ):
        super().__init__()
        self.shared_settings = app.webviz_settings.get("shared_settings")
        self.fmu_directory = self.shared_settings.get("fmu_directory")
        self.label = self.shared_settings.get("label", self.fmu_directory)

        self.basic_well_layers = self.shared_settings.get("basic_well_layers", None)
        self.additional_well_layers = self.shared_settings.get("additional_well_layers")

        self.map_suffix = map_suffix
        self.delimiter = delimiter
        self.interval_mode = interval_mode

        self.number_of_maps = 3
        self.observations = "observed"
        self.simulations = "simulated"
        self.wellsuffix = ".w"

        self.surface_layer = None
        self.attribute_settings = {}
        self.well_update = ""
        self.production_update = ""
        self.selected_names = [None, None, None]
        self.selected_attributes = [None, None, None]
        self.selected_iterations = [None, None, None]
        self.selected_realizations = [None, None, None]
        self.well_base_layers = []
        self.interval_well_layers = {}

        # Define well layers
        default_basic_well_layers = {
            "drilled_wells": "Drilled wells",
            "reservoir_section": "Reservoir sections",
            "active_production": "Current producers",
            "active_injection": "Current injectors",
        }

        if self.basic_well_layers is None:
            self.basic_well_layers = default_basic_well_layers

        default_additional_well_layers = {
            "production": "Producers",
            "production_start": "Producers - started",
            "production_completed": "Producers - completed",
            "injection": "Injectors",
            "injection_start": "Injectors - started",
            "injection_completed": "Injectors - completed",
        }

        if self.additional_well_layers is None:
            self.additional_well_layers = default_additional_well_layers

        self.all_well_layers = self.basic_well_layers.update(
            self.additional_well_layers
        )

        # Read production data
        self.prod_names = ["BORE_OIL_VOL.csv", "BORE_GI_VOL.csv", "BORE_WI_VOL.csv"]
        self.prod_folder = production_data
        self.prod_data = read_csvs(folder=self.prod_folder, csv_files=self.prod_names)
        print("Reading production data from", self.prod_folder)

        # Read maps metadata
        self.surface_metadata_file = surface_metadata_file
        print("Reading maps metadata from", self.surface_metadata_file)
        self.surface_metadata = (
            read_csv(csv_file=self.surface_metadata_file)
            if self.surface_metadata_file is not None
            else None
        )
        self.selector_file = selector_file
        self.selection_list = read_config(get_path(path=self.selector_file))

        # Read custom colormaps
        self.colormap_data = colormap_data
        if self.colormap_data is not None:
            self.colormap_files = [
                get_path(Path(fn))
                for fn in json.load(find_files(self.colormap_data, ".csv"))
            ]
            print("Reading custom colormaps from:", self.colormap_data)
            load_custom_colormaps(self.colormap_files)

        # Read attribute maps settings (min-/max-values)
        self.colormap_settings = None
        self.surface_scaling_file = surface_scaling_file
        if self.surface_scaling_file is not None:
            self.colormap_settings = read_csv(csv_file=self.surface_scaling_file)
            print("Colormaps settings loaded from file", self.surface_scaling_file)

        # Read settings
        self.settings_path = settings_file
<<<<<<< HEAD
        config_dir = os.path.dirname(os.path.abspath(self.selector_file))
=======
        config_dir = os.path.dirname(os.path.abspath(self.settings_path))
>>>>>>> 2aad521a
        self.well_layer_dir = Path(os.path.join(config_dir, "well_layers"))

        if self.settings_path:
            self.settings = read_config(get_path(path=self.settings_path))
            self.delimiter = None
            self.attribute_settings = self.settings.get("attribute_settings")
            self.default_colormap = self.settings.get("default_colormap", "seismic_r")

        self.map_defaults = []
        self.maps_metadata_list = []

        if map1_defaults is not None:
<<<<<<< HEAD
=======
            # map1_defaults["interval"] = self.selection_list[map1_defaults["map_type"]]
>>>>>>> 2aad521a
            self.map_defaults.append(map1_defaults)
            self.map1_options = self.selection_list[map1_defaults["map_type"]]

        if map2_defaults is not None:
<<<<<<< HEAD
=======
            # map2_defaults["interval"] = default_interval
>>>>>>> 2aad521a
            self.map_defaults.append(map2_defaults)
            self.map2_options = self.selection_list[map2_defaults["map_type"]]

        if map3_defaults is not None:
<<<<<<< HEAD
=======
            # map3_defaults["interval"] = default_interval
>>>>>>> 2aad521a
            self.map_defaults.append(map3_defaults)
            self.map2_options = self.selection_list[map2_defaults["map_type"]]

        if map1_defaults is None or map2_defaults is None or map3_defaults is None:
            self.map_defaults = get_map_defaults(
                self.selection_list,
                self.observations,
                self.simulations,
            )
        else:
            self.map_defaults = []
            self.map_defaults.append(map1_defaults)
            self.map_defaults.append(map2_defaults)
            self.map_defaults.append(map3_defaults)

        self.selected_intervals = [
            map1_defaults["interval"],
            map2_defaults["interval"],
            map3_defaults["interval"],
        ]
        self.colors = get_well_colors(self.settings)

        # Load polygons
        self.polygon_data = polygon_data
        self.polygon_layers = None
        self.zone_polygon_layers = None

        if self.polygon_data is not None:
            self.polygon_files = [
                get_path(Path(fn))
                for fn in json.load(find_files(self.polygon_data, ".csv"))
            ]
            print("Reading polygons from:", self.polygon_data)
<<<<<<< HEAD
            polygon_colors = self.settings.get("polygon_colors")
=======
            polygon_colors = self.config.get("polygon_colors")
>>>>>>> 2aad521a
            self.polygon_layers = load_polygons(self.polygon_files, polygon_colors)

            # Load zone fault if existing

            self.zone_faults_folder = Path(os.path.join(self.polygon_data, "rms"))
            self.zone_faults_files = [
                get_path(Path(fn))
                for fn in json.load(find_files(self.zone_faults_folder, ".csv"))
            ]

            print("Reading zone polygons from:", self.zone_faults_folder)
            self.zone_polygon_layers = load_zone_polygons(
                self.zone_faults_files, polygon_colors
            )

        # Read update dates and well data
        #    self.drilled_wells_df: dataframe with wellpaths (x- and y positions) for all drilled wells
        #    self.drilled_wells_info: dataframe with metadata for all drilled wells

        self.well_data = well_data
        print("Reading well data from", self.well_data)

        if self.well_data:
            self.wellbore_info = read_csv(
                csv_file=Path(self.well_data) / "wellbore_info.csv"
            )
            update_dates = get_update_dates(
                welldata=get_path(Path(self.well_data) / ".welldata_update.yaml"),
                productiondata=get_path(
                    Path(self.well_data) / ".production_update.yaml"
                ),
            )
            self.well_update = update_dates["well_update_date"]
            self.production_update = update_dates["production_last_date"]
            self.all_wells_info = read_csv(
                csv_file=Path(self.well_data) / "wellbore_info.csv"
            )

            self.all_wells_info["file_name"] = self.all_wells_info["file_name"].apply(
                lambda x: get_path(Path(x))
            )
            self.all_wells_df = load_all_wells(self.all_wells_info)
            self.drilled_wells_files = list(
                self.wellbore_info[self.wellbore_info["layer_name"] == "Drilled wells"][
                    "file_name"
                ]
            )
            self.drilled_wells_df = self.all_wells_df.loc[
                self.all_wells_df["layer_name"] == "Drilled wells"
            ]
            self.drilled_wells_info = self.all_wells_info.loc[
                self.all_wells_info["layer_name"] == "Drilled wells"
            ]

            self.pdm_wells_info = self.drilled_wells_info.loc[
                self.drilled_wells_info["wellbore.pdm_name"] != ""
            ]

            self.pdm_wells_df = load_all_wells(self.pdm_wells_info)

            layer_overview_file = get_path(
                Path(self.well_layer_dir / "well_layers.yaml")
            )
            self.well_layers_overview = read_config(layer_overview_file)

            self.well_basic_layers = []
            self.all_interval_layers = []

            print("Loading all well layers ...")
            self.layer_files = []
            basic_layers = self.well_layers_overview.get("basic")

            for key, value in basic_layers.items():
                layer_file = get_path(Path(self.well_layer_dir / "basic" / value))
                label = self.basic_well_layers.get(key)

                well_layer = make_new_well_layer(
                    layer_file,
                    self.all_wells_df,
                    label,
                )

                if well_layer:
                    self.well_basic_layers.append(well_layer)
                    self.layer_files.append(layer_file)

            self.intervals = self.well_layers_overview.get("additional")
            self.interval_names = []

            for interval in self.intervals:
                interval_layers = self.create_additional_well_layers(interval)
                self.all_interval_layers.append(interval_layers)
                self.interval_names.append(interval)

        self.selected_intervals[0] = ""
        self.selected_intervals[1] = ""
        self.selected_intervals[2] = ""

        # Create selectors (attributes, names and dates) for all 3 maps
        self.selector = SurfaceSelector(app, self.selection_list, self.map_defaults[0])
        self.selector2 = SurfaceSelector(app, self.selection_list, self.map_defaults[1])
        self.selector3 = SurfaceSelector(app, self.selection_list, self.map_defaults[2])
        self.set_callbacks(app)

    def add_webvizstore(self) -> List[Tuple[Callable, list]]:
        store_functions: List[Tuple[Callable, list]] = [
            (
                read_csvs,
                [{"folder": self.prod_folder, "csv_files": self.prod_names}],
            )
        ]
        for fn in [
            self.surface_metadata_file,
            self.surface_scaling_file,
        ]:
            if fn is not None:
                store_functions.append(
                    (
                        read_csv,
                        [
                            {"csv_file": fn},
                        ],
                    )
                )
        if self.colormap_data is not None:
            store_functions.append(
                (find_files, [{"folder": self.colormap_data, "suffix": ".csv"}])
            )
            store_functions.append(
                (get_path, [{"path": fn} for fn in self.colormap_files])
            )

        if self.polygon_data is not None:
            store_functions.append(
                (find_files, [{"folder": self.polygon_data, "suffix": ".csv"}])
            )
            store_functions.append(
                (get_path, [{"path": fn} for fn in self.polygon_files])
            )

            store_functions.append(
                (find_files, [{"folder": self.zone_faults_folder, "suffix": ".csv"}])
            )
            store_functions.append(
                (get_path, [{"path": fn} for fn in self.zone_faults_files])
            )

        if self.selector_file is not None:
            store_functions.append((get_path, [{"path": self.selector_file}]))

        if self.well_data is not None:
            store_functions.append(
                (read_csv, [{"csv_file": Path(self.well_data) / "wellbore_info.csv"}])
            )
            for fn in list(self.wellbore_info["file_name"]):
                store_functions.append((get_path, [{"path": Path(fn)}]))

            store_functions.append(
                (
                    get_path,
                    [
                        {"path": Path(self.well_data) / ".welldata_update.yaml"},
                        {"path": Path(self.well_data) / ".production_update.yaml"},
                    ],
                )
            )

            store_functions.append(
                (
                    get_path,
                    [
                        {"path": Path(self.well_layer_dir) / "well_layers.yaml"},
                    ],
                )
            )

            for fn in self.layer_files:
                store_functions.append((get_path, [{"path": Path(fn)}]))

        for fn in list(self.surface_metadata["filename"]):
            store_functions.append((get_path, [{"path": Path(fn)}]))

        if self.settings_path is not None:
            store_functions.append((get_path, [{"path": self.settings_path}]))

        return store_functions

    def iterations(self, map_number):
        map_type = self.map_defaults[map_number]["map_type"]
        return self.selection_list[map_type]["iteration"]

    def realizations(self, map_number):
        map_type = self.map_defaults[map_number]["map_type"]
        return self.selection_list[map_type]["realization"]

    @property
    def layout(self):
        return set_layout(parent=self)

    def get_real_runpath(self, data, iteration, real, map_type):
        selected_interval = data["date"]
        name = data["name"]
        attribute = data["attr"]

        if self.interval_mode == "normal":
            time2 = selected_interval[0:10]
            time1 = selected_interval[11:]
        else:
            time1 = selected_interval[0:10]
            time2 = selected_interval[11:]

        self.surface_metadata.replace(np.nan, "", inplace=True)

        try:
            selected_metadata = self.surface_metadata[
                (self.surface_metadata["fmu_id.realization"] == real)
                & (self.surface_metadata["fmu_id.iteration"] == iteration)
                & (self.surface_metadata["map_type"] == map_type)
                & (self.surface_metadata["data.time.t1"] == time1)
                & (self.surface_metadata["data.time.t2"] == time2)
                & (self.surface_metadata["data.name"] == name)
                & (self.surface_metadata["data.attribute"] == attribute)
            ]

            filepath = selected_metadata["filename"].values[0]
            path = get_path(Path(filepath))

        except:
            path = ""
            print("WARNING: selected map not found. Selection criteria are:")
            print(map_type, real, iteration, name, attribute, time1, time2)

        return path

    def get_heading(self, map_ind, observation_type):
        if self.map_defaults[map_ind]["map_type"] == observation_type:
            txt = "Observed map: "
            info = "-"
        else:
            txt = "Simulated map: "
            info = (
                self.selected_iterations[map_ind]
                + " "
                + self.selected_realizations[map_ind]
            )

        heading = (
            txt
            + self.selected_attributes[map_ind]
            + " ("
            + self.selected_names[map_ind]
            + ")"
        )

        sim_info = info
        label = get_plot_label(self.settings, self.selected_intervals[map_ind])

        return heading, sim_info, label

    def create_additional_well_layers(self, interval):
        interval_overview = self.well_layers_overview.get("additional").get(interval)
        interval_well_layers = []

        if get_dates(interval)[0] <= self.production_update:
            for key, value in interval_overview.items():
                layer_dir = Path(self.well_layer_dir / "additional" / interval)
                well_layer_file = get_path(Path(layer_dir / value))
                label = self.additional_well_layers.get(key)

                well_layer = make_new_well_layer(
                    well_layer_file,
                    self.pdm_wells_df,
                    label,
                )

                if well_layer is not None:
                    interval_well_layers.append(well_layer)
                    self.layer_files.append(well_layer_file)

        return interval_well_layers

    def get_map_scaling(self, data, map_type, realization):
        min_max = None
        colormap_settings = self.colormap_settings

        if self.colormap_settings is not None:
            interval = data["date"]
            interval = (
                interval[0:4]
                + interval[5:7]
                + interval[8:10]
                + "_"
                + interval[11:15]
                + interval[16:18]
                + interval[19:21]
            )

            zone = data.get("name")

            selected_data = colormap_settings[
                (colormap_settings["map_type"] == map_type)
                & (colormap_settings["data.attribute"] == data["attr"])
                & (colormap_settings["interval"] == interval)
                & (colormap_settings["data.name"] == zone)
            ]

            if "std" in realization:
                settings = selected_data[selected_data["realization"] == "std"]
            elif map_type == "observed":
                settings = selected_data[selected_data["realization"] == realization]
            else:
                settings = selected_data[
                    selected_data["realization"] == "realization-0"
                ]

            min_max = settings[["lower_limit", "upper_limit"]]

        return min_max

    def make_map(self, data, iteration, real, attribute_settings, map_idx):
        t0 = time.time()
        data = json.loads(data)

        selected_zone = data.get("name")
        attribute_settings = json.loads(attribute_settings)
        map_type = self.map_defaults[map_idx]["map_type"]

        surface_file = self.get_real_runpath(data, iteration, real, map_type)

        if os.path.isfile(surface_file):
            surface = load_surface(surface_file)
            metadata = self.get_map_scaling(data, map_type, real)

            surface_layers = [
                make_surface_layer(
                    surface,
                    name=data["attr"],
                    color=attribute_settings.get(data["attr"], {}).get(
                        "color", self.default_colormap
                    ),
                    min_val=attribute_settings.get(data["attr"], {}).get("min", None),
                    max_val=attribute_settings.get(data["attr"], {}).get("max", None),
                    unit=attribute_settings.get(data["attr"], {}).get("unit", ""),
                    hillshading=False,
                    min_max_df=metadata,
                )
            ]

            # Check if there are polygon layers available for the selected zone
            for polygon_layer in self.polygon_layers:
                layer_name = polygon_layer["name"]
                layer = polygon_layer

                if layer_name == "Faults":
                    zone_layer = get_zone_layer(self.zone_polygon_layers, selected_zone)

                    if zone_layer:
                        layer = zone_layer

                surface_layers.append(layer)

            if self.basic_well_layers:
                for well_layer in self.well_basic_layers:
                    surface_layers.append(well_layer)

            interval = data["date"]

            # Load new interval layers if selected interval has changed (or has not been set)
            if interval != self.selected_intervals[map_idx]:
                if get_dates(interval)[0] <= self.production_update:
                    index = self.interval_names.index(interval)
                    self.interval_well_layers = self.all_interval_layers[index]
                    self.selected_intervals[map_idx] = interval
                else:
                    self.interval_well_layers = []

            for interval_layer in self.interval_well_layers:
                surface_layers.append(interval_layer)

            self.selected_names[map_idx] = data["name"]
            self.selected_attributes[map_idx] = data["attr"]
            self.selected_iterations[map_idx] = iteration
            self.selected_realizations[map_idx] = real
            self.selected_intervals[map_idx] = interval

            heading, sim_info, label = self.get_heading(map_idx, self.observations)
        else:
            heading = "Selected map doesn't exist"
            sim_info = "-"
            surface_layers = []
            label = "-"

        # print("make map", time.time() - t0)

        return (
            heading,
            sim_info,
            surface_layers,
            label,
        )

    def set_callbacks(self, app):
        set_first_map(parent=self, app=app)
        set_second_map(parent=self, app=app)
        set_third_map(parent=self, app=app)
        change_maps_from_button(parent=self, app=app)<|MERGE_RESOLUTION|>--- conflicted
+++ resolved
@@ -156,11 +156,7 @@
 
         # Read settings
         self.settings_path = settings_file
-<<<<<<< HEAD
         config_dir = os.path.dirname(os.path.abspath(self.selector_file))
-=======
-        config_dir = os.path.dirname(os.path.abspath(self.settings_path))
->>>>>>> 2aad521a
         self.well_layer_dir = Path(os.path.join(config_dir, "well_layers"))
 
         if self.settings_path:
@@ -173,26 +169,14 @@
         self.maps_metadata_list = []
 
         if map1_defaults is not None:
-<<<<<<< HEAD
-=======
-            # map1_defaults["interval"] = self.selection_list[map1_defaults["map_type"]]
->>>>>>> 2aad521a
             self.map_defaults.append(map1_defaults)
             self.map1_options = self.selection_list[map1_defaults["map_type"]]
 
         if map2_defaults is not None:
-<<<<<<< HEAD
-=======
-            # map2_defaults["interval"] = default_interval
->>>>>>> 2aad521a
             self.map_defaults.append(map2_defaults)
             self.map2_options = self.selection_list[map2_defaults["map_type"]]
 
         if map3_defaults is not None:
-<<<<<<< HEAD
-=======
-            # map3_defaults["interval"] = default_interval
->>>>>>> 2aad521a
             self.map_defaults.append(map3_defaults)
             self.map2_options = self.selection_list[map2_defaults["map_type"]]
 
@@ -226,11 +210,8 @@
                 for fn in json.load(find_files(self.polygon_data, ".csv"))
             ]
             print("Reading polygons from:", self.polygon_data)
-<<<<<<< HEAD
             polygon_colors = self.settings.get("polygon_colors")
-=======
-            polygon_colors = self.config.get("polygon_colors")
->>>>>>> 2aad521a
+
             self.polygon_layers = load_polygons(self.polygon_files, polygon_colors)
 
             # Load zone fault if existing
