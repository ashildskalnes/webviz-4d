--- conflicted
+++ resolved
@@ -43,11 +43,7 @@
                                     for ens in parent.iterations(map_number)
                                 ],
                                 value=parent.map_defaults[map_number]["iteration"],
-<<<<<<< HEAD
-                                id=ensemble_id,
-=======
                                 id=iteration_id,
->>>>>>> 2aad521a
                                 clearable=False,
                                 persistence=True,
                                 persistence_type="session",
